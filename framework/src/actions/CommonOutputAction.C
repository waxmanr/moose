/****************************************************************/
/*               DO NOT MODIFY THIS HEADER                      */
/* MOOSE - Multiphysics Object Oriented Simulation Environment  */
/*                                                              */
/*           (c) 2010 Battelle Energy Alliance, LLC             */
/*                   ALL RIGHTS RESERVED                        */
/*                                                              */
/*          Prepared by Battelle Energy Alliance, LLC           */
/*            Under Contract No. DE-AC07-05ID14517              */
/*            With the U. S. Department of Energy               */
/*                                                              */
/*            See COPYRIGHT for full restrictions               */
/****************************************************************/

#include "CommonOutputAction.h"
#include "MooseApp.h"
#include "FEProblem.h"
#include "MooseObjectAction.h"
#include "ActionFactory.h"
#include "Exodus.h"
#include "OutputWarehouse.h"

template<>
InputParameters validParams<CommonOutputAction>()
{
   InputParameters params = validParams<Action>();

   // Short-cut methods for typical output objects
   params.addParam<bool>("exodus", false, "Output the results using the default settings via the Exodus output");
   params.addParam<bool>("console", false, "Output the results to the screen using the default settings via the Console output");
   params.addParam<bool>("csv", false, "Output the scalar variable and postprocessors to a *.csv file using the default CSV output.");
<<<<<<< HEAD
   params.addParam<bool>("vtk", false, "Output the results using the default settings via the VTK output");
=======
   params.addParam<bool>("checkpoint", false, "Create checkpoint files using the default options.");
>>>>>>> 6e6408e4

   // Common parameters
   params.addParam<bool>("output_initial", true,  "Request that the initial condition is output to the solution file");
   params.addParam<std::string>("file_base", "Common file base name to be utilized with all output objects");
   params.addParam<unsigned int>("interval", 1, "The interval at which timesteps are output to the solution file");
   params.addParam<std::vector<VariableName> >("hide", "A list of the variables and postprocessors that should NOT be output to the Exodus file (may include Variables, ScalarVariables, and Postprocessor names).");
   params.addParam<std::vector<VariableName> >("show", "A list of the variables and postprocessors that should be output to the Exodus file (may include Variables, ScalarVariables, and Postprocessor names).");

   return params;

}

CommonOutputAction::CommonOutputAction(const std::string & name, InputParameters params) :
    Action(name, params),
    _action_params(_action_factory.getValidParams("AddOutputAction"))
{
  // Set the ActionWarehouse pointer in the parameters that will be passed to the actions created with this action
  _action_params.set<ActionWarehouse *>("awh") = &_awh;
}

void
CommonOutputAction::act()
{
  // Store the common output parameters in the OutputWarehouse
  _app.getOutputWarehouse().setCommonParameters(&_pars);

  // Create the actions for the short-cut methods
  if (getParam<bool>("exodus"))
    create("Exodus");

  if (getParam<bool>("console"))
    create("Console");

  if (getParam<bool>("csv"))
    create("CSV");

<<<<<<< HEAD
  if (getParam<bool>("vtk"))
    create("VTK");
=======
  if (getParam<bool>("checkpoint"))
    create("Checkpoint");
>>>>>>> 6e6408e4
}

void
CommonOutputAction::create(std::string object_type)
{
  // Set the 'type =' parameters for the desired object
  _action_params.set<std::string>("type") = object_type;

  // Create the complete object name (use lower case for the object name)
  std::transform(object_type.begin(), object_type.end(), object_type.begin(), ::tolower);
  std::string long_name("Outputs/");
  long_name += object_type;

  // Create the action
  MooseObjectAction * action = static_cast<MooseObjectAction *>(_action_factory.create("AddOutputAction", long_name, _action_params));

  // Add the action to the warehouse
  _awh.addActionBlock(action);
}<|MERGE_RESOLUTION|>--- conflicted
+++ resolved
@@ -29,11 +29,8 @@
    params.addParam<bool>("exodus", false, "Output the results using the default settings via the Exodus output");
    params.addParam<bool>("console", false, "Output the results to the screen using the default settings via the Console output");
    params.addParam<bool>("csv", false, "Output the scalar variable and postprocessors to a *.csv file using the default CSV output.");
-<<<<<<< HEAD
    params.addParam<bool>("vtk", false, "Output the results using the default settings via the VTK output");
-=======
    params.addParam<bool>("checkpoint", false, "Create checkpoint files using the default options.");
->>>>>>> 6e6408e4
 
    // Common parameters
    params.addParam<bool>("output_initial", true,  "Request that the initial condition is output to the solution file");
@@ -70,13 +67,12 @@
   if (getParam<bool>("csv"))
     create("CSV");
 
-<<<<<<< HEAD
   if (getParam<bool>("vtk"))
     create("VTK");
-=======
+
   if (getParam<bool>("checkpoint"))
     create("Checkpoint");
->>>>>>> 6e6408e4
+
 }
 
 void
